use proxy_wasm::traits::*;
use proxy_wasm::types::*;
use std::collections::HashMap;
use url::Url;
use regex::Regex;

mod otel;

use crate::otel::{SpanBuilder, serialize_traces_data};


#[derive(Debug, Clone)]
pub struct CollectionRule {
    pub http: HttpCollectionRule,
}


#[derive(Debug, Clone)]
pub struct HttpCollectionRule {
    pub server: ServerConfig,
    pub client: Vec<ClientConfig>,
}

#[derive(Debug, Clone)]
pub struct ServerConfig {
    pub path: String,
}

#[derive(Debug, Clone)]
pub struct ClientConfig {
    pub host: String,
    pub paths: Vec<String>,
}

#[derive(Debug, Clone)]
pub struct Config {
    pub sp_backend_url: String,
    pub enable_inject: bool,
    pub service_name: String,       // 添加service_name字段
    pub traffic_direction: String,  // "inbound" 或 "outbound"
    pub collection_rules: Vec<CollectionRule>,
}

impl Default for Config {
    fn default() -> Self {
        Self {
            sp_backend_url: "http://o.softprobe.ai".to_string(),
            enable_inject: false,
            traffic_direction: "outbound".to_string(),
            service_name: "default-service".to_string(), // 默认服务名
            collection_rules: vec![],
        }
    }
}

#[derive(Debug, Clone)]
pub struct AgentResponse {
    pub status_code: u32,
    pub headers: Vec<(String, String)>,
    pub body: Vec<u8>,
}

// Main entry point for the WASM module
proxy_wasm::main! {{
    proxy_wasm::set_log_level(LogLevel::Debug);
    proxy_wasm::set_root_context(|_| -> Box<dyn RootContext> {
        Box::new(SpRootContext::new())
    });
}}

struct SpRootContext {
    config: Config,
}

impl SpRootContext {
    fn new() -> Self {
        Self {
            config: Config::default(),
        }
    }
}

impl Context for SpRootContext {}

impl RootContext for SpRootContext {
    fn get_type(&self) -> Option<ContextType> {
        Some(ContextType::HttpContext)
    }

    fn create_http_context(&self, context_id: u32) -> Option<Box<dyn HttpContext>> {
        Some(Box::new(SpHttpContext::new(context_id, self.config.clone())))
    }

    fn on_configure(&mut self, _plugin_configuration_size: usize) -> bool {
        if let Some(config_bytes) = self.get_plugin_configuration() {
            if let Ok(config_str) = std::str::from_utf8(&config_bytes) {
                if let Ok(config_json) = serde_json::from_str::<serde_json::Value>(config_str) {
                    // 解析现有配置
                    if let Some(backend_url) = config_json.get("sp_backend_url").and_then(|v| v.as_str()) {
                        self.config.sp_backend_url = backend_url.to_string();
                        log::info!("SP: Configured backend URL: {}", self.config.sp_backend_url);
                    }

                    // 解析 enable_inject
                    if let Some(enable_inject) = config_json.get("enable_inject").and_then(|v| v.as_bool()) {
                        self.config.enable_inject = enable_inject;
                        log::info!("SP: Configured injection enabled: {}", self.config.enable_inject);
                    }

                    // 解析 traffic_direction
                    if let Some(direction) = config_json.get("traffic_direction").and_then(|v| v.as_str()) {
                        self.config.traffic_direction = direction.to_string();
                        log::info!("SP: Configured traffic direction: {}", self.config.traffic_direction);
                    }

                    // 解析 service_name
                    if let Some(service_name) = config_json.get("service_name").and_then(|v| v.as_str()) {
                        self.config.service_name = service_name.to_string();
                        log::info!("SP: Configured service name: {}", self.config.service_name);
                    }

                    // 解析 collectionRules
                    if let Some(rules) = config_json.get("collectionRules") {
                        // 解析 server paths
                        let mut server_paths = Vec::new();
                        if let Some(server_obj) = rules.get("http").and_then(|v| v.get("server")) {
                            if let Some(server_array) = server_obj.as_array() {
                                for server_entry in server_array {
                                    if let Some(path) = server_entry.get("path").and_then(|v| v.as_str()) {
                                        server_paths.push(path.to_string());
                                    }
                                }
                            }
                        }

                        // 解析 client configs
                        let mut client_configs = Vec::new();
                        if let Some(client_obj) = rules.get("http").and_then(|v| v.get("client")) {
                            if let Some(client_array) = client_obj.as_array() {
                                for client_entry in client_array {
                                    if let Some(host) = client_entry.get("host").and_then(|v| v.as_str()) {
                                        let mut paths = Vec::new();
                                        if let Some(paths_obj) = client_entry.get("paths") {
                                            if let Some(paths_array) = paths_obj.as_array() {
                                                for path_entry in paths_array {
                                                    if let Some(path) = path_entry.as_str() {
                                                        paths.push(path.to_string());
                                                    }
                                                }
                                            }
                                        }
                                        client_configs.push((host.to_string(), paths));
                                    }
                                }
                            }
                        }

                        // 为每个 server_path 创建独立的规则
                        for server_path in server_paths {
                            log::info!("SP: Added server collection rule - serverPath: {}", server_path);
                            self.config.collection_rules.push(CollectionRule {
                                http: HttpCollectionRule {
                                    server: ServerConfig {
                                        path: server_path.to_string(),
                                    },
                                    client: vec![], // 没有客户端配置
                                },
                            });
                        }

                        // 为每个 client 配置创建独立的规则
                        for (client_host, client_paths) in &client_configs {
                            log::info!("SP: Added client collection rule - clientHost: {}, clientPaths: {:?}",
                                      client_host, client_paths);
                            self.config.collection_rules.push(CollectionRule {
                                http: HttpCollectionRule {
                                    server: ServerConfig {
                                        path: String::new(), // 空字符串表示这是客户端规则
                                    },
                                    client: vec![
                                        ClientConfig {
                                            host: client_host.clone(),
                                            paths: client_paths.clone(),
                                        }
                                    ],
                                },
                            });
                        }
                    }
                }
            }
        }
        true
    }

}

struct SpHttpContext {
    _context_id: u32,
    request_headers: HashMap<String, String>,
    request_body: Vec<u8>,
    response_headers: HashMap<String, String>,
    response_body: Vec<u8>,
    span_builder: SpanBuilder,
    pending_inject_call_token: Option<u32>,
    injected: bool,
    config: Config,
    url_host: Option<String>,
    url_path: Option<String>,
}

impl SpHttpContext {
    fn new(context_id: u32, config: Config) -> Self {
        let mut span_builder = SpanBuilder::new();
        span_builder = span_builder
            .with_service_name(config.service_name.clone())
            .with_traffic_direction(config.traffic_direction.clone());
        Self {
<<<<<<< HEAD
            config: config,
            context_id,
=======
            _context_id: context_id,
>>>>>>> 4888952f
            request_headers: HashMap::new(),
            request_body: Vec::new(),
            response_headers: HashMap::new(),
            response_body: Vec::new(),
            span_builder: span_builder,
            pending_inject_call_token: None,
            injected: false,
<<<<<<< HEAD

=======
            config,
            url_host: None,
            url_path: None,
        }
    }

    fn update_url_info(&mut self) {
        // url.path from property system, fallback to :path header
        if let Some(prop) = self.get_property(vec!["request", "path"]) {
            if let Ok(path) = String::from_utf8(prop) {
                if !path.is_empty() {
                    self.url_path = Some(path);
                }
            }
        }
        if self.url_path.is_none() {
            if let Some(path_hdr) = self.request_headers.get(":path") {
                self.url_path = Some(path_hdr.clone());
            }
        }

        // url.host from :authority or host header
        let authority_or_host = self
            .request_headers
            .get(":authority")
            .cloned()
            .or_else(|| self.request_headers.get("host").cloned());

        // Keep port if present (use raw header value)
        if let Some(authority_value) = authority_or_host {
            if !authority_value.is_empty() {
                self.url_host = Some(authority_value);
            }
>>>>>>> 4888952f
        }
    }

    fn should_collect_by_rules(&self) -> bool {
        // 如果没有配置规则，则默认采集所有请求
        if self.config.collection_rules.is_empty() {
            log::info!("SP: No collection rules configured, collecting all requests");
            return true;
        }
        // 根据流量方向应用不同规则
        match self.config.traffic_direction.as_str() {
            "inbound" => {
                log::info!("SP: process inbound");
                if let Some(request_path) = self.request_headers.get(":path") {
                    // 获取当前请求路径
                    log::debug!("SP: Checking collection rules for path: {}, traffic_direction: {}",request_path, self.config.traffic_direction);
                    // Server 流量：只匹配 server_path
                    log::debug!("SP: Processing inbound traffic rules, request_path: {}", request_path);
                    for (i, rule) in self.config.collection_rules.iter().enumerate() {
                        // 检查规则是否为服务器规则（path不为空）
                        if !rule.http.server.path.is_empty() {
                            log::debug!("SP: Checking inbound rule {}: serverPath='{}'", i, rule.http.server.path);
                            if self.match_pattern(&rule.http.server.path, request_path) {
                                log::debug!("SP: Inbound request matched server_path: {}", rule.http.server.path);
                                return true;
                            }
                        }
                    }
                    log::info!("SP: No inbound rules matched for path: {}", request_path);
                    return false;
                }

            }
            "outbound" => {
                log::info!("SP: process outbound");
                // Client 流量：需要匹配 client_host 和 client_paths
                let (client_host, client_path) = self.extract_client_info();

                for (i, rule) in self.config.collection_rules.iter().enumerate() {
                    // 处理客户端规则（检查client数组不为空）
                    if !rule.http.client.is_empty() {
                        for client_config in &rule.http.client {
                            log::debug!("SP: Checking outbound rule {}: clientHost={}, clientPaths={:?}",
                                       i, client_config.host, client_config.paths);

                            // 检查 client_host
                            if let Some(ref actual_client_host) = client_host {
                                if !self.match_pattern(&client_config.host, actual_client_host) {
                                    log::debug!("SP: Client host did not match: expected={}, actual={}",
                                               client_config.host, actual_client_host);
                                    continue;
                                }
                            } else {
                                log::debug!("SP: No client host info available, but rule requires it");
                                continue;
                            }

                            log::debug!("SP: Client host matched");

                            // 检查 client_paths（如果配置了）
                            if !client_config.paths.is_empty() {
                                log::debug!("SP: Rule requires client paths: {:?}", client_config.paths);
                                let client_path_matched = if let Some(ref actual_client_path) = client_path {
                                    let matched = client_config.paths.iter().any(|client_path| {
                                        let matches = self.match_pattern(client_path, actual_client_path);
                                        log::debug!("SP: Client path match check: pattern='{}', text='{}', result={}",
                                                   client_path, actual_client_path, matches);
                                        matches
                                    });
                                    log::debug!("SP: Client path matched any: {}", matched);
                                    matched
                                } else {
                                    log::debug!("SP: No client path info available");
                                    false
                                };

                                if !client_path_matched {
                                    log::info!("SP: Client paths did not match");
                                    continue;
                                }
                            } else {
                                log::info!("SP: Rule does not require client paths");
                            }

                            log::info!("SP: Outbound request matched all criteria - client_host: {}, client_paths: {:?}",
                                      client_config.host, client_config.paths);
                            return true;
                        }
                    }
                }

                // 检查是否有任何适用的客户端规则
                let has_client_rules = self.config.collection_rules.iter().any(|rule| !rule.http.client.is_empty());
                if has_client_rules {
                    log::info!("SP: No outbound rules matched, not collecting");
                    return false;
                } else {
                    log::info!("SP: No client rules configured, collecting all outbound requests");
                    return true;
                }
            }
            _ => {
                log::warn!("SP: Unknown traffic direction: {}", self.config.traffic_direction);
                return false;
            }

        }

        // 无法确定路径，默认不采集
        log::warn!("SP: Unable to determine request path, not collecting");
        false
    }


    // 提取客户端信息
    fn extract_client_info(&self) -> (Option<String>, Option<String>) {
        let mut client_host = None;
        let mut client_path = None;

        // 从 Referer 头部提取
        if let Some(referer) = self.request_headers.get("referer") {
            log::info!("SP: Found referer header: {}", referer);
            if let Ok(url) = url::Url::parse(referer) {
                client_host = url.host_str().map(|h| h.to_string());
                client_path = Some(url.path().to_string());
                log::info!("SP: Parsed from referer - host: {:?}, path: {:?}", client_host, client_path);
            } else {
                log::info!("SP: Failed to parse referer as URL: {}", referer);
            }
        }

        // 从 Origin 头部提取（如果 Referer 不存在）
        if client_host.is_none() {
            if let Some(origin) = self.request_headers.get("origin") {
                log::info!("SP: Found origin header: {}", origin);
                if let Ok(url) = url::Url::parse(origin) {
                    client_host = url.host_str().map(|h| h.to_string());
                    log::info!("SP: Parsed from origin - host: {:?}", client_host);
                } else {
                    log::info!("SP: Failed to parse origin as URL: {}", origin);
                }
            }
        }

        // 从 Host 头部提取（作为备选）
        if client_host.is_none() {
            if let Some(host) = self.request_headers.get("host") {
                log::info!("SP: Found host header: {}", host);
                // 尝试从 host 提取主机名（可能包含端口）
                if let Ok(url) = url::Url::parse(&format!("http://{}", host)) {
                    client_host = url.host_str().map(|h| h.to_string());
                    log::info!("SP: Parsed from host - host: {:?}", client_host);
                }
            }
        }
        // 从 Host 头部获取客户端域名
        if client_host.is_none() {
            client_host = self.request_headers.get("host")
                .or_else(|| self.request_headers.get(":authority"))
                .cloned();
        }


        // 直接从请求路径获取客户端路径
        if client_path.is_none() {
            client_path = self.request_headers.get(":path").cloned();
        }

        log::info!("SP: Final client info - host: {:?}, path: {:?}", client_host, client_path);
        (client_host, client_path)
    }

    // 使用正则表达式匹配
    fn match_pattern(&self, pattern: &str, text: &str) -> bool {
        log::debug!("SP: Matching pattern '{}' against text '{}'", pattern, text);
        match Regex::new(pattern) {
            Ok(re) => {
                let result = re.is_match(text);
                log::debug!("SP: Regex match result: {}", result);
                result
            },
            Err(e) => {
                log::warn!("SP: Invalid regex pattern '{}': {}", pattern, e);
                // 如果正则表达式无效，回退到精确匹配
                let result = pattern == text;
                log::debug!("SP: Fallback to exact match: {}", result);
                result
            }
        }
    }

    fn get_backend_authority(&self) -> String {
        match Url::parse(&self.config.sp_backend_url) {
            Ok(url) => {
                if let Some(host) = url.host_str() {
                    match url.port() {
                        Some(port) => format!("{}:{}", host, port),
                        None => {
                            let default_port = match url.scheme() {
                                "https" => 443,
                                "http" => 80,
                                _ => 80,
                            };
                            format!("{}:{}", host, default_port)
                        }
                    }
                } else {
                    "o.softprobe.ai".to_string()
                }
            }
            Err(_) => "o.softprobe.ai".to_string(),
        }
    }

    // Dispatch injection HTTP call directly using context's dispatch_http_call method
    fn dispatch_injection_lookup(&mut self) -> Result<u32, String> {
        if !self.config.enable_inject {
            return Err("Injection is not allowed".to_string());
        }

        log::info!("SP Injection: Preparing injection lookup data");

        // Create inject span for injection lookup using references to avoid cloning
        let traces_data = self.span_builder.create_inject_span(
            &self.request_headers,
            &self.request_body,
            self.url_host.as_deref(),
            self.url_path.as_deref(),
        );

        // Serialize to protobuf
        let otel_data = serialize_traces_data(&traces_data)
            .map_err(|e| format!("Serialization error: {}", e))?;

        // Get backend authority from configured URL
        let authority = self.get_backend_authority();

        // Prepare HTTP headers for the injection lookup call
        let content_length = otel_data.len().to_string();
        let http_headers = vec![
            (":method", "POST"),
            (":path", "/v1/inject"),
            (":authority", &authority),
            ("content-type", "application/x-protobuf"),
            ("content-length", &content_length),
        ];

        log::info!("SP Injection: Dispatching injection lookup call, body size: {}", otel_data.len());

        // Use the context's dispatch_http_call method to maintain context
        match self.dispatch_http_call(
            "sp_backend",
            http_headers,
            Some(&otel_data),
            vec![],
            std::time::Duration::from_secs(30),
        ) {
            Ok(call_id) => {
                log::info!("SP Injection: Injection lookup dispatched with call_id: {}", call_id);
                Ok(call_id)
            }
            Err(e) => {
                log::error!("SP Injection: Failed to dispatch injection lookup: {:?}", e);
                Err(format!("Dispatch failed: {:?}", e))
            }
        }
    }

    // Dispatch async call to save extracted data
    fn dispatch_async_extraction_save(&mut self) -> Result<(), String> {
        // 检查采集规则
        if !self.should_collect_by_rules() {
            log::info!("SP: Data extraction skipped based on collection rules");
            return Err("Data collection skipped based on collection rules".to_string());
        }
        log::info!("SP: Storing agent data asynchronously");

        // Create extract span using references to avoid cloning
        let traces_data = self.span_builder.create_extract_span(
            &self.request_headers,
            &self.request_body,
            &self.response_headers,
            &self.response_body,
            self.url_host.as_deref(),
            self.url_path.as_deref(),
        );

        // Serialize to protobuf
        let otel_data = serialize_traces_data(&traces_data)
            .map_err(|e| format!("Serialization error: {}", e))?;

        // Get backend authority from configured URL
        let authority = self.get_backend_authority();

        // Prepare HTTP headers for the async save call
        let content_length = otel_data.len().to_string();
        let http_headers = vec![
            (":method", "POST"),
            (":path", "/v1/traces"),
            (":authority", &authority),
            ("content-type", "application/x-protobuf"),
            ("content-length", &content_length),
        ];

        log::info!("SP Extraction: Dispatching async save call, body size: {}", otel_data.len());

        // Fire and forget async call to /v1/traces endpoint for storage
        match self.dispatch_http_call(
            "sp_backend",
            http_headers,
            Some(&otel_data),
            vec![],
            std::time::Duration::from_secs(30),
        ) {
            Ok(call_id) => {
                log::info!("SP Extraction: Async save dispatched with call_id: {}", call_id);
                Ok(())
            }
            Err(e) => {
                log::error!("SP Extraction: Failed to dispatch async save: {:?}", e);
                Err(format!("Async save failed: {:?}", e))
            }
        }
    }
}

impl Context for SpHttpContext {

    fn on_http_call_response(&mut self, token_id: u32, _num_headers: usize, body_size: usize, _num_trailers: usize) {
        log::info!("SP: *** HTTP CALL RESPONSE RECEIVED *** token: {}, body_size: {}", token_id, body_size);
        log::info!("SP: pending_inject_call_token = {:?}", self.pending_inject_call_token);
        log::info!("SP: All headers from response:");
        let response_headers = self.get_http_call_response_headers();
        for (key, value) in &response_headers {
            log::info!("SP:   {}: {}", key, value);
        }

        // Check if this is the response to our agent lookup call
        if let Some(pending_token) = self.pending_inject_call_token {
            if pending_token == token_id {
                log::info!("SP: Processing injection lookup response");
                self.pending_inject_call_token = None;
                // Get response status
                let status_code = self.get_http_call_response_header(":status")
                    .and_then(|s| s.parse::<u32>().ok())
                    .unwrap_or(500);

                log::info!("SP: Injection response status: {}", status_code);

                if status_code == 200 {
                    // Injection hit - parse and return injection response
                    if body_size > 0 {
                        let response_body = self.get_http_call_response_body(0, body_size)
                            .unwrap_or_default();
                        log::info!("SP: Received {} bytes for injection", response_body.len());

                        // Parse the OTEL response and extract agentd HTTP response
                        match parse_otel_injection_response(&response_body) {
                            Ok(Some(injected_response)) => {
                                log::info!("SP: Successfully parsed injection response, status: {}, {} headers, {} bytes body",
                                    injected_response.status_code, injected_response.headers.len(), injected_response.body.len());

                                // Convert headers to &str format
                                let headers_refs: Vec<(&str, &str)> = injected_response.headers.iter()
                                    .map(|(k, v)| (k.as_str(), v.as_str()))
                                    .collect();

                                // Send agentd response
                                let body = if injected_response.body.is_empty() { None } else { Some(injected_response.body.as_slice()) };
                                self.send_http_response(injected_response.status_code, headers_refs, body);

                                log::info!("SP: Successfully injected response");
                                return; // Don't resume - we've handled the response
                            }
                            Ok(None) => {
                                log::warn!("SP: 200 Injection response but no injection data found");
                            }
                            Err(e) => {
                                log::error!("SP: Failed to parse injection response: {}", e);
                            }
                        }
                    }
                } else {
                    log::info!("SP: No data for injection (status: {})", status_code);
                }

                // Resume the paused request
                self.resume_http_request();
            }
        }
    }
}

impl HttpContext for SpHttpContext {
    fn on_http_request_headers(&mut self, _num_headers: usize, end_of_stream: bool) -> Action {
        log::debug!("SP: Processing request headers");

        // Capture request headers
        for (key, value) in self.get_http_request_headers() {
            self.request_headers.insert(key, value);
        }

<<<<<<< HEAD
        let traffic_direction = self.config.traffic_direction.clone() ;
        let service_name = self.config.service_name.clone();
=======
        // Update url.host and url.path from properties/headers
        self.update_url_info();

>>>>>>> 4888952f
        // Update span builder with trace context
        let headers_clone = self.request_headers.clone();
        let span_builder = SpanBuilder::new()
            .with_service_name(service_name)
            .with_traffic_direction(traffic_direction)
            .with_context(&headers_clone);
        self.span_builder = span_builder;

        // If this is the end of the stream (no body), perform injection lookup now
        if end_of_stream {
            log::info!("SP Injection: No request body, performing injection lookup immediately");
            match self.dispatch_injection_lookup() {
                Ok(call_id) => {
                    log::info!("SP Injection: Injection lookup dispatched with call_id: {}, pausing request", call_id);
                    self.pending_inject_call_token = Some(call_id);
                    return Action::Pause; // MUST pause until we get the injection response
                }
                Err(e) => {
                    log::error!("SP Injection: Injection lookup error: {}, continuing to upstream", e);
                }
            }
        }

        Action::Continue
    }

    fn on_http_request_body(&mut self, body_size: usize, end_of_stream: bool) -> Action {
        log::debug!("SP: Processing request body, size: {}", body_size);

        // Buffer request body
        if let Some(body) = self.get_http_request_body(0, body_size) {
            self.request_body.extend_from_slice(&body);
        }

        if end_of_stream {
            // Perform async injection lookup
            match self.dispatch_injection_lookup() {
                Ok(call_id) => {
                    log::info!("SP Injection: Injection lookup dispatched with call_id: {}, pausing request", call_id);
                    self.pending_inject_call_token = Some(call_id);
                    return Action::Pause; // MUST pause until we get the injection response
                }
                Err(e) => {
                    log::error!("SP Injection: Injection lookup error: {}, continuing to upstream", e);
                }
            }
        }

        Action::Continue
    }

    fn on_http_response_headers(&mut self, _num_headers: usize, _end_of_stream: bool) -> Action {
        log::debug!("SP: Processing response headers");

        // Don't extract injected data
        if self.injected {
            return Action::Continue
        }

        // Capture response headers
        for (key, value) in self.get_http_response_headers() {
            self.response_headers.insert(key, value);
        }

        Action::Continue
    }

    fn on_http_response_body(&mut self, body_size: usize, end_of_stream: bool) -> Action {
        log::debug!("SP: Processing response body, size: {}", body_size);

        // Don't extract injected data
        if self.injected {
            return Action::Continue
        }

        // Buffer response body
        if let Some(body) = self.get_http_response_body(0, body_size) {
            self.response_body.extend_from_slice(&body);
        }

        if end_of_stream {
            // Check if response is successful (200) using already captured headers
            if let Some(status) = self.response_headers.get(":status") {
                if status == "200" {
                    log::debug!("SP: Successful response, storing in agent asynchronously");
                    // Send to Softprobe asynchronously (fire and forget)
                    if let Err(e) = self.dispatch_async_extraction_save() {
                        log::error!("SP: Failed to store agent: {}", e);
                    }
                } else {
                    log::debug!("SP: Response status {} - not caching", status);
                }
            } else {
                log::warn!("SP: No :status header found in response");
            }
        }

        Action::Continue
    }
}

// Helper function to parse OTEL agent response
fn parse_otel_injection_response(response_body: &[u8]) -> Result<Option<AgentResponse>, String> {
    use prost::Message;
    use crate::otel::TracesData;

    log::info!("SP: Starting protobuf decode of {} bytes", response_body.len());

    // Decode OTEL protobuf response
    let traces_data = TracesData::decode(response_body)
        .map_err(|e| {
            log::error!("SP: Protobuf decode failed: {}", e);
            format!("Serialization error: {}", e)
        })?;

    log::info!("SP: Successfully decoded protobuf, found {} resource spans", traces_data.resource_spans.len());

    // Extract agentd HTTP response from span attributes
    for (i, resource_span) in traces_data.resource_spans.iter().enumerate() {
        log::debug!("SP: Processing resource span {}, found {} scope spans", i, resource_span.scope_spans.len());
        for (j, scope_span) in resource_span.scope_spans.iter().enumerate() {
            log::debug!("SP: Processing scope span {}, found {} spans", j, scope_span.spans.len());
            for (k, span) in scope_span.spans.iter().enumerate() {
                log::debug!("SP: Processing span {}, name: '{}', {} attributes", k, span.name, span.attributes.len());
                // Look for agentd response data in span attributes
                let mut status_code = 200u32;
                let mut headers = Vec::new();
                let mut body = Vec::new();

                for attr in &span.attributes {
                    match attr.key.as_str() {
                        "http.response.status_code" => {
                            if let Some(value) = &attr.value {
                                if let Some(crate::otel::any_value::Value::IntValue(code)) = &value.value {
                                    status_code = *code as u32;
                                }
                            }
                        }
                        key if key.starts_with("http.response.header.") => {
                            let header_name = &key[21..]; // Remove "http.response.header." prefix
                            if let Some(value) = &attr.value {
                                if let Some(crate::otel::any_value::Value::StringValue(header_value)) = &value.value {
                                    headers.push((header_name.to_string(), header_value.clone()));
                                }
                            }
                        }
                        "http.response.body" => {
                            if let Some(value) = &attr.value {
                                if let Some(crate::otel::any_value::Value::StringValue(body_str)) = &value.value {
                                    // Decode base64 if it's binary data, otherwise use as-is
                                    body = if is_base64_encoded(body_str) {
                                        use base64::{Engine as _, engine::general_purpose};
                                        general_purpose::STANDARD.decode(body_str)
                                            .unwrap_or_else(|_| body_str.as_bytes().to_vec())
                                    } else {
                                        body_str.as_bytes().to_vec()
                                    };
                                }
                            }
                        }
                        _ => {}
                    }
                }

                // If we found response data, return it
                if !body.is_empty() || !headers.is_empty() {
                    log::info!("SP: Found agentd response data in span '{}': status={}, {} headers, {} byte body",
                        span.name, status_code, headers.len(), body.len());
                    return Ok(Some(AgentResponse {
                        status_code,
                        headers,
                        body,
                    }));
                } else {
                    log::info!("SP: No agentd response data found in span '{}'", span.name);
                }
            }
        }
    }

    log::info!("SP: No agentd response found in any spans");
    Ok(None)
}

fn is_base64_encoded(s: &str) -> bool {
    // Simple heuristic: if string is longer than 100 chars and contains typical base64 chars
    s.len() > 100 && s.chars().all(|c| c.is_ascii_alphanumeric() || c == '+' || c == '/' || c == '=')
}<|MERGE_RESOLUTION|>--- conflicted
+++ resolved
@@ -216,12 +216,8 @@
             .with_service_name(config.service_name.clone())
             .with_traffic_direction(config.traffic_direction.clone());
         Self {
-<<<<<<< HEAD
+            _context_id: context_id,
             config: config,
-            context_id,
-=======
-            _context_id: context_id,
->>>>>>> 4888952f
             request_headers: HashMap::new(),
             request_body: Vec::new(),
             response_headers: HashMap::new(),
@@ -229,10 +225,6 @@
             span_builder: span_builder,
             pending_inject_call_token: None,
             injected: false,
-<<<<<<< HEAD
-
-=======
-            config,
             url_host: None,
             url_path: None,
         }
@@ -265,7 +257,6 @@
             if !authority_value.is_empty() {
                 self.url_host = Some(authority_value);
             }
->>>>>>> 4888952f
         }
     }
 
@@ -668,14 +659,11 @@
             self.request_headers.insert(key, value);
         }
 
-<<<<<<< HEAD
         let traffic_direction = self.config.traffic_direction.clone() ;
         let service_name = self.config.service_name.clone();
-=======
         // Update url.host and url.path from properties/headers
         self.update_url_info();
 
->>>>>>> 4888952f
         // Update span builder with trace context
         let headers_clone = self.request_headers.clone();
         let span_builder = SpanBuilder::new()
