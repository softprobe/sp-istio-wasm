--- conflicted
+++ resolved
@@ -2,6 +2,7 @@
 // Note: SystemTime is not available in WASM runtime, will use proxy-wasm host functions
 use prost::Message;
 use proxy_wasm;
+use std::sync::atomic::{AtomicU64, Ordering};
 
 // Include generated protobuf types
 pub mod opentelemetry {
@@ -223,9 +224,7 @@
                 });
             }
         }
-<<<<<<< HEAD
-=======
-        
+
         // Add url attributes if available
         if let Some(path) = url_path {
             attributes.push(KeyValue {
@@ -243,7 +242,6 @@
                 }),
             });
         }
->>>>>>> 4888952f
 
         // Add request body
         if !request_body.is_empty() {
