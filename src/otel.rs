use std::collections::HashMap;
// Note: SystemTime is not available in WASM runtime, will use proxy-wasm host functions
use prost::Message;
use proxy_wasm;
// use std::sync::atomic::{AtomicU64, Ordering};

// Include generated protobuf types
pub mod opentelemetry {
    pub mod proto {
        pub mod common {
            pub mod v1 {
                include!(concat!(env!("OUT_DIR"), "/opentelemetry.proto.common.v1.rs"));
            }
        }
        pub mod resource {
            pub mod v1 {
                include!(concat!(env!("OUT_DIR"), "/opentelemetry.proto.resource.v1.rs"));
            }
        }
        pub mod trace {
            pub mod v1 {
                include!(concat!(env!("OUT_DIR"), "/opentelemetry.proto.trace.v1.rs"));
            }
        }
    }
}

// Re-export commonly used types
pub use opentelemetry::proto::common::v1::{AnyValue, KeyValue, any_value};
pub use opentelemetry::proto::resource::v1::Resource;
pub use opentelemetry::proto::trace::v1::{TracesData, ResourceSpans, ScopeSpans, Span, Status, span};

#[derive(Clone)]
pub struct SpanBuilder {
    trace_id: Vec<u8>,
    parent_span_id: Option<Vec<u8>>,
    current_span_id: Vec<u8>,  // 添加当前 span ID 字段
    service_name: String,
    traffic_direction: String,  // 添加traffic_direction字段
    api_key: String,
    session_id: String
}

impl SpanBuilder {
    pub fn new() -> Self {
        Self {
            trace_id: generate_trace_id(),
            parent_span_id: None,
            current_span_id: generate_span_id(),  // 初始化当前 span ID
            service_name: "default-service".to_string(),
            traffic_direction: "outbound".to_string(),  // 默认值
            api_key: String::new(),
            session_id: String::new()
        }
    }
    // 添加设置service_name的方法
    pub fn with_service_name(mut self, service_name: String) -> Self {
        self.service_name = service_name;
        self
    }

    // 添加设置traffic_direction的方法
    pub fn with_traffic_direction(mut self, traffic_direction: String) -> Self {
        self.traffic_direction = traffic_direction;
        self
    }

    // 添加设置api_key的方法
    pub fn with_api_key(mut self, api_key: String) -> Self {
        self.api_key = api_key;
        self
    }

    /// Check if session_id is present and not empty
    pub fn has_session_id(&self) -> bool {
        !self.session_id.is_empty()
    }
<<<<<<< HEAD

    /// Get session_id value for logging purposes
    pub fn get_session_id(&self) -> &str {
        &self.session_id
    }

=======
    
>>>>>>> 1094e160
    /// Get trace_id as hex string
    pub fn get_current_span_id_hex(&self) -> String {
        self.current_span_id.iter().map(|b| format!("{:02x}", b)).collect::<String>()
    }

    pub fn get_trace_id_hex(&self) -> String {
        self.trace_id.iter().map(|b| format!("{:02x}", b)).collect::<String>()
    }

    pub fn with_context(mut self, headers: &HashMap<String, String>) -> Self {
        // Extract trace context from tracestate x-sp-traceparent if present
        if let Some(tracestate) = headers.get("tracestate") {
<<<<<<< HEAD
            log::error!("DEBUG: Found tracestate in headers: {}", tracestate);

=======
            crate::sp_debug!("Found tracestate header {}", tracestate);
            
>>>>>>> 1094e160
            // 解析 tracestate 中的 x-sp-traceparent
            for entry in tracestate.split(',') {
                let entry = entry.trim();
                if let Some(value) = entry.strip_prefix("x-sp-traceparent=") {
                    crate::sp_debug!("Found x-sp-traceparent entry in tracestate {}", value);
                    // 解析完整的 traceparent 格式: 00-trace_id-span_id-01
                    if let Some((trace_id, span_id)) = parse_traceparent(value) {
                        self.trace_id = trace_id;
                        self.parent_span_id = Some(span_id);
                        crate::sp_debug!("Parsed trace context from x-sp-traceparent");
                        break;
                    }
                }
            }
        }

        // 如果没有从 tracestate 中解析到 trace context，尝试从标准的 traceparent 头部解析
        if self.trace_id.is_empty() {
            if let Some(traceparent) = headers.get("traceparent") {
                crate::sp_debug!("Found traceparent header {}", traceparent);
                // 解析标准的 traceparent 格式: 00-trace_id-span_id-01
                if let Some((trace_id, span_id)) = parse_traceparent(traceparent) {
                    self.trace_id = trace_id;
                    self.parent_span_id = Some(span_id);
                    crate::sp_debug!("Parsed trace context from traceparent");
                }
            }
        }

        // Get session ID from headers directly
        crate::sp_debug!("Looking for session_id in headers");
        let session_id_found = headers.get("x-sp-session-id")
            .or_else(|| headers.get("sp_session_id"))
            .or_else(|| headers.get("x-session-id"));

        if let Some(session_id) = session_id_found {
            let masked = if session_id.len() > 4 { "****" } else { "" };
            crate::sp_debug!("Found session_id in headers: {}", masked);
            self.session_id = session_id.clone();
        } else {
            crate::sp_debug!("No session_id found in headers");
        }

        // If no valid trace context found, generate new one
        if self.trace_id.is_empty() {
            self.trace_id = generate_trace_id();
        }

        self
    }

    #[allow(dead_code)]
    pub fn create_inject_span(
        &self,
        request_headers: &HashMap<String, String>,
        request_body: &[u8],
        url_host: Option<&str>,
        url_path: Option<&str>,
    ) -> TracesData {
        let span_id = self.current_span_id.clone();  // 使用 SpanBuilder 中的 current_span_id
        let mut attributes = Vec::new();

        // Add service name attribute
        let service_name = if self.service_name.is_empty() {
            "default-service".to_string()
        } else {
            self.service_name.clone()
        };

        attributes.push(KeyValue {
            key: "sp.service.name".to_string(),
            value: Some(AnyValue {
                value: Some(any_value::Value::StringValue(service_name)),
            }),
        });

        // Add span type attribute
        attributes.push(KeyValue {
            key: "span.type".to_string(),
            value: Some(AnyValue {
                value: Some(any_value::Value::StringValue("sp-envoy-proxy".to_string())),
            }),
        });

        // Add traffic direction attribute
        attributes.push(KeyValue {
            key: "sp.traffic.direction".to_string(),
            value: Some(AnyValue {
                value: Some(any_value::Value::StringValue(self.traffic_direction.clone())),
            }),
        });

        // Add API key attribute if present
        if !self.api_key.is_empty() {
            attributes.push(KeyValue {
                key: "sp.api.key".to_string(),
                value: Some(AnyValue {
                    value: Some(any_value::Value::StringValue(self.api_key.clone())),
                }),
            });
        }

        // Add span type attribute
        attributes.push(KeyValue {
            key: "sp.span.type".to_string(),
            value: Some(AnyValue {
                value: Some(any_value::Value::StringValue("inject".to_string())),
            }),
        });

        // Add session ID attribute if present
        if !self.session_id.is_empty() {
            attributes.push(KeyValue {
                key: "sp.session.id".to_string(),
                value: Some(AnyValue {
                    value: Some(any_value::Value::StringValue(self.session_id.clone())),
                }),
            });
        }

        // Add request headers as attributes
        for (key, value) in request_headers {
            if !should_skip_header(key) {
                attributes.push(KeyValue {
                    key: format!("http.request.header.{}", key.to_lowercase()),
                    value: Some(AnyValue {
                        value: Some(any_value::Value::StringValue(value.clone())),
                    }),
                });
            }
        }

        // Add url attributes if available
        if let Some(path) = url_path {
            attributes.push(KeyValue {
                key: "url.path".to_string(),
                value: Some(AnyValue {
                    value: Some(any_value::Value::StringValue(path.to_string())),
                }),
            });
        }
        if let Some(host) = url_host {
            attributes.push(KeyValue {
                key: "url.host".to_string(),
                value: Some(AnyValue {
                    value: Some(any_value::Value::StringValue(host.to_string())),
                }),
            });
        }

        // Add request body if present and text-based
        if !request_body.is_empty() {
            let body_value = if is_text_content(request_headers) {
                String::from_utf8_lossy(request_body).to_string()
            } else {
                use base64::{Engine as _, engine::general_purpose};
                general_purpose::STANDARD.encode(request_body)
            };

            attributes.push(KeyValue {
                key: "http.request.body".to_string(),
                value: Some(AnyValue {
                    value: Some(any_value::Value::StringValue(body_value)),
                }),
            });
        }

        let span = Span {
            trace_id: self.trace_id.clone(),
            span_id,
            parent_span_id: self.parent_span_id.clone().unwrap_or_default(),
            name: url_path.unwrap_or("unknown_path").to_string(),
            kind: span::SpanKind::Client as i32,
            start_time_unix_nano: get_current_timestamp_nanos(),
            end_time_unix_nano: get_current_timestamp_nanos(),
            attributes,
            flags: 0,
            ..Default::default()
        };

        self.create_traces_data(span)
    }

    pub fn create_extract_span(
        &self,
        request_headers: &HashMap<String, String>,
        request_body: &[u8],
        response_headers: &HashMap<String, String>,
        response_body: &[u8],
        url_host: Option<&str>,
        url_path: Option<&str>,
        request_start_time: Option<u64>,  // Add request start time parameter
    ) -> TracesData {
        let span_id = self.current_span_id.clone();
        let mut attributes = Vec::new();

        crate::sp_debug!("Building extract span: service_name set {}", self.service_name);
        attributes.push(KeyValue {
            key: "sp.service.name".to_string(),
            value: Some(AnyValue {
                value: Some(any_value::Value::StringValue(self.service_name.clone())),
            }),
        });

        // Add traffic direction attribute
        crate::sp_debug!("Building extract span: traffic_direction set {}", self.traffic_direction);
        attributes.push(KeyValue {
            key: "sp.traffic.direction".to_string(),
            value: Some(AnyValue {
                value: Some(any_value::Value::StringValue(self.traffic_direction.clone())),
            }),
        });

        // Add extract span type attribute
        attributes.push(KeyValue {
            key: "sp.span.type".to_string(),
            value: Some(AnyValue {
                value: Some(any_value::Value::StringValue("extract".to_string())),
            }),
        });

<<<<<<< HEAD
=======
        // Add API key attribute if present
        if !self.api_key.is_empty() {
            crate::sp_debug!("Building extract span: api_key present");
            attributes.push(KeyValue {
                key: "sp.api.key".to_string(),
                value: Some(AnyValue {
                    value: Some(any_value::Value::StringValue(self.api_key.clone())),
                }),
            });
        } else {
            crate::sp_debug!("api_key is empty, not adding attribute");
        }

>>>>>>> 1094e160
        // Add session ID attribute if present
        if !self.session_id.is_empty() {
            crate::sp_debug!("Building extract span: session_id present: {}", self.session_id);
            attributes.push(KeyValue {
                key: "sp.session.id".to_string(),
                value: Some(AnyValue {
                    value: Some(any_value::Value::StringValue(self.session_id.clone())),
                }),
            });
        } else {
            crate::sp_debug!("session_id is empty, not adding attribute");
        }

        // Add request headers
        for (key, value) in request_headers {
            if !should_skip_header(key) {
                attributes.push(KeyValue {
                    key: format!("http.request.header.{}", key.to_lowercase()),
                    value: Some(AnyValue {
                        value: Some(any_value::Value::StringValue(value.clone())),
                    }),
                });
            }
        }

        // Add url attributes if available
        if let Some(path) = url_path {
            attributes.push(KeyValue {
                key: "url.path".to_string(),
                value: Some(AnyValue {
                    value: Some(any_value::Value::StringValue(path.to_string())),
                }),
            });
        }
        if let Some(host) = url_host {
            attributes.push(KeyValue {
                key: "url.host".to_string(),
                value: Some(AnyValue {
                    value: Some(any_value::Value::StringValue(host.to_string())),
                }),
            });
        }

        // Add request body
        if !request_body.is_empty() {
            let body_value = if is_text_content(request_headers) {
                String::from_utf8_lossy(request_body).to_string()
            } else {
                use base64::{Engine as _, engine::general_purpose};
                general_purpose::STANDARD.encode(request_body)
            };

            attributes.push(KeyValue {
                key: "http.request.body".to_string(),
                value: Some(AnyValue {
                    value: Some(any_value::Value::StringValue(body_value)),
                }),
            });
        }

        // Add response headers
        for (key, value) in response_headers {
            if !should_skip_header(key) {
                attributes.push(KeyValue {
                    key: format!("http.response.header.{}", key.to_lowercase()),
                    value: Some(AnyValue {
                        value: Some(any_value::Value::StringValue(value.clone())),
                    }),
                });
            }
        }

        // Add response status code
        if let Some(status) = response_headers.get(":status") {
            if let Ok(status_code) = status.parse::<i64>() {
                attributes.push(KeyValue {
                    key: "http.response.status_code".to_string(),
                    value: Some(AnyValue {
                        value: Some(any_value::Value::IntValue(status_code)),
                    }),
                });
            }
        }

        // Add response body
        if !response_body.is_empty() {
            let body_value = if is_text_content(response_headers) {
                String::from_utf8_lossy(response_body).to_string()
            } else {
                use base64::{Engine as _, engine::general_purpose};
                general_purpose::STANDARD.encode(response_body)
            };

            attributes.push(KeyValue {
                key: "http.response.body".to_string(),
                value: Some(AnyValue {
                    value: Some(any_value::Value::StringValue(body_value)),
                }),
            });
        }

        let span = Span {
            trace_id: self.trace_id.clone(),
            span_id,
            parent_span_id: self.parent_span_id.clone().unwrap_or_default(),
            name: url_path.unwrap_or("unknown_path").to_string(),
            kind: span::SpanKind::Server as i32,
            start_time_unix_nano: request_start_time.unwrap_or_else(|| get_current_timestamp_nanos()),
            end_time_unix_nano: get_current_timestamp_nanos(),
            attributes,
            status: Some(Status {
                code: 1, // STATUS_CODE_OK
                message: String::new(),
            }),
            flags: 0,
            ..Default::default()
        };

        self.create_traces_data(span)
    }

    fn create_traces_data(&self, span: Span) -> TracesData {
        // Create resource with service.name attribute
        let service_name = if self.service_name.is_empty() {
            "default-service".to_string()
        } else {
            self.service_name.clone()
        };
        let mut attributes = Vec::new();

        log::info!("DEBUG: api_key value: '{}'", self.api_key);
        if !self.api_key.is_empty() {
            log::error!("DEBUG: Adding api_key attribute");
            attributes.push(KeyValue {
                key: "sp.api.key".to_string(),
                value: Some(AnyValue {
                    value: Some(any_value::Value::StringValue(self.api_key.clone())),
                }),
            });
        } else {
            log::error!("DEBUG: api_key is empty, not adding attribute");
        }

        attributes.push(KeyValue {
            key: "service.name".to_string(),
            value: Some(AnyValue {
                value: Some(any_value::Value::StringValue(service_name)),
            }),
        });

        attributes.push(KeyValue {
            key: "sp.resource.type".to_string(),
            value: Some(AnyValue {
                value: Some(any_value::Value::StringValue("sp-envoy-proxy".to_string())),
            }),
        });

        let resource = Resource {
            attributes,
            dropped_attributes_count: 0,
            entity_refs: vec![],
        };

        TracesData {
            resource_spans: vec![ResourceSpans {
                resource: Some(resource),
                scope_spans: vec![ScopeSpans {
                    spans: vec![span],
                    ..Default::default()
                }],
                ..Default::default()
            }],
        }
    }

    /// Generate W3C traceparent header value
    /// Format: 00-{trace_id}-{span_id}-{trace_flags}
    pub fn generate_traceparent(&self, span_id: &[u8]) -> String {
        let version = "00";
        let trace_id_hex = hex_encode(&self.trace_id);
        let span_id_hex = hex_encode(span_id);
        let trace_flags = "01"; // sampled flag set

        format!("{}-{}-{}-{}", version, trace_id_hex, span_id_hex, trace_flags)
    }

    }


// 保留原有的protobuf序列化函数
pub fn serialize_traces_data(traces_data: &TracesData) -> Result<Vec<u8>, prost::EncodeError> {
    let mut buf = Vec::new();
    traces_data.encode(&mut buf)?;
    Ok(buf)
}

fn generate_trace_id() -> Vec<u8> {
    let mut trace_id = vec![0u8; 16];

    // Use current timestamp as source of randomness
    let now_nanos = get_current_timestamp_nanos();
    let secs = (now_nanos / 1_000_000_000) as u64;
    let nanos = (now_nanos % 1_000_000_000) as u64;

    // Fill first 8 bytes with seconds
    trace_id[0..8].copy_from_slice(&secs.to_be_bytes());
    // Fill last 8 bytes with nanoseconds
    trace_id[8..16].copy_from_slice(&nanos.to_be_bytes());

    trace_id
}

pub fn generate_span_id() -> Vec<u8> {
    let mut span_id = vec![0u8; 8];

    // Use current timestamp as source of randomness
    let now_nanos = get_current_timestamp_nanos();

    // Add some variation to make it different from trace ID
    let varied_nanos = now_nanos ^ 0xCAFEBABE;
    span_id.copy_from_slice(&varied_nanos.to_be_bytes());

    span_id
}

fn parse_traceparent(traceparent: &str) -> Option<(Vec<u8>, Vec<u8>)> {
    let parts: Vec<&str> = traceparent.split('-').collect();
    if parts.len() != 4 {
        return None;
    }

    let trace_id = hex_decode(parts[1])?;
    let span_id = hex_decode(parts[2])?;

    Some((trace_id, span_id))
}

fn hex_decode(hex: &str) -> Option<Vec<u8>> {
    if hex.len() % 2 != 0 {
        return None;
    }

    let mut result = Vec::new();
    for i in (0..hex.len()).step_by(2) {
        if let Ok(byte) = u8::from_str_radix(&hex[i..i+2], 16) {
            result.push(byte);
        } else {
            return None;
        }
    }

    Some(result)
}

pub fn get_current_timestamp_nanos() -> u64 {
    match proxy_wasm::hostcalls::get_current_time() {
        Ok(system_time) => {
            // Convert SystemTime to nanoseconds
            system_time.duration_since(std::time::UNIX_EPOCH)
                .map(|duration| duration.as_nanos() as u64)
                .unwrap_or_else(|_| {
                    // If system_time is before UNIX_EPOCH, use fallback
                    use std::sync::atomic::{AtomicU64, Ordering};
                    static TIMESTAMP_COUNTER: AtomicU64 = AtomicU64::new(1609459200000000000_u64); // Start at Jan 1, 2021
                    TIMESTAMP_COUNTER.fetch_add(1000000, Ordering::Relaxed)
                })
        },
        Err(_) => {
            // Fallback to counter-based approach if host function fails
            use std::sync::atomic::{AtomicU64, Ordering};
            static TIMESTAMP_COUNTER: AtomicU64 = AtomicU64::new(1609459200000000000_u64); // Start at Jan 1, 2021
            TIMESTAMP_COUNTER.fetch_add(1000000, Ordering::Relaxed)
        }
    }
}

fn should_skip_header(key: &str) -> bool {
    matches!(key.to_lowercase().as_str(),
        "authorization" | "cookie" | "set-cookie" |
        "x-api-key" | "x-auth-token" | "bearer" |
        "proxy-authorization"
    )
}

fn is_text_content(headers: &HashMap<String, String>) -> bool {
    if let Some(content_type) = headers.get("content-type") {
        content_type.starts_with("text/") ||
        content_type.starts_with("application/json") ||
        content_type.starts_with("application/xml") ||
        content_type.starts_with("application/x-www-form-urlencoded")
    } else {
        false
    }
}

fn hex_encode(bytes: &[u8]) -> String {
    bytes.iter().map(|b| format!("{:02x}", b)).collect()
}<|MERGE_RESOLUTION|>--- conflicted
+++ resolved
@@ -75,16 +75,7 @@
     pub fn has_session_id(&self) -> bool {
         !self.session_id.is_empty()
     }
-<<<<<<< HEAD
-
-    /// Get session_id value for logging purposes
-    pub fn get_session_id(&self) -> &str {
-        &self.session_id
-    }
-
-=======
-    
->>>>>>> 1094e160
+
     /// Get trace_id as hex string
     pub fn get_current_span_id_hex(&self) -> String {
         self.current_span_id.iter().map(|b| format!("{:02x}", b)).collect::<String>()
@@ -97,13 +88,8 @@
     pub fn with_context(mut self, headers: &HashMap<String, String>) -> Self {
         // Extract trace context from tracestate x-sp-traceparent if present
         if let Some(tracestate) = headers.get("tracestate") {
-<<<<<<< HEAD
-            log::error!("DEBUG: Found tracestate in headers: {}", tracestate);
-
-=======
             crate::sp_debug!("Found tracestate header {}", tracestate);
             
->>>>>>> 1094e160
             // 解析 tracestate 中的 x-sp-traceparent
             for entry in tracestate.split(',') {
                 let entry = entry.trim();
@@ -151,7 +137,7 @@
         if self.trace_id.is_empty() {
             self.trace_id = generate_trace_id();
         }
-
+        
         self
     }
 
@@ -223,7 +209,7 @@
                 }),
             });
         }
-
+        
         // Add request headers as attributes
         for (key, value) in request_headers {
             if !should_skip_header(key) {
@@ -325,22 +311,6 @@
             }),
         });
 
-<<<<<<< HEAD
-=======
-        // Add API key attribute if present
-        if !self.api_key.is_empty() {
-            crate::sp_debug!("Building extract span: api_key present");
-            attributes.push(KeyValue {
-                key: "sp.api.key".to_string(),
-                value: Some(AnyValue {
-                    value: Some(any_value::Value::StringValue(self.api_key.clone())),
-                }),
-            });
-        } else {
-            crate::sp_debug!("api_key is empty, not adding attribute");
-        }
-
->>>>>>> 1094e160
         // Add session ID attribute if present
         if !self.session_id.is_empty() {
             crate::sp_debug!("Building extract span: session_id present: {}", self.session_id);
@@ -539,30 +509,30 @@
 
 fn generate_trace_id() -> Vec<u8> {
     let mut trace_id = vec![0u8; 16];
-
+    
     // Use current timestamp as source of randomness
     let now_nanos = get_current_timestamp_nanos();
     let secs = (now_nanos / 1_000_000_000) as u64;
     let nanos = (now_nanos % 1_000_000_000) as u64;
-
+    
     // Fill first 8 bytes with seconds
     trace_id[0..8].copy_from_slice(&secs.to_be_bytes());
     // Fill last 8 bytes with nanoseconds
     trace_id[8..16].copy_from_slice(&nanos.to_be_bytes());
-
+    
     trace_id
 }
 
 pub fn generate_span_id() -> Vec<u8> {
     let mut span_id = vec![0u8; 8];
-
+    
     // Use current timestamp as source of randomness
     let now_nanos = get_current_timestamp_nanos();
-
+    
     // Add some variation to make it different from trace ID
     let varied_nanos = now_nanos ^ 0xCAFEBABE;
     span_id.copy_from_slice(&varied_nanos.to_be_bytes());
-
+    
     span_id
 }
 
@@ -571,10 +541,10 @@
     if parts.len() != 4 {
         return None;
     }
-
+    
     let trace_id = hex_decode(parts[1])?;
     let span_id = hex_decode(parts[2])?;
-
+    
     Some((trace_id, span_id))
 }
 
@@ -582,7 +552,7 @@
     if hex.len() % 2 != 0 {
         return None;
     }
-
+    
     let mut result = Vec::new();
     for i in (0..hex.len()).step_by(2) {
         if let Ok(byte) = u8::from_str_radix(&hex[i..i+2], 16) {
@@ -591,7 +561,7 @@
             return None;
         }
     }
-
+    
     Some(result)
 }
 
@@ -618,8 +588,8 @@
 }
 
 fn should_skip_header(key: &str) -> bool {
-    matches!(key.to_lowercase().as_str(),
-        "authorization" | "cookie" | "set-cookie" |
+    matches!(key.to_lowercase().as_str(), 
+        "authorization" | "cookie" | "set-cookie" | 
         "x-api-key" | "x-auth-token" | "bearer" |
         "proxy-authorization"
     )
@@ -627,7 +597,7 @@
 
 fn is_text_content(headers: &HashMap<String, String>) -> bool {
     if let Some(content_type) = headers.get("content-type") {
-        content_type.starts_with("text/") ||
+        content_type.starts_with("text/") || 
         content_type.starts_with("application/json") ||
         content_type.starts_with("application/xml") ||
         content_type.starts_with("application/x-www-form-urlencoded")
